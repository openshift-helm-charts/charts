--- conflicted
+++ resolved
@@ -27,18 +27,11 @@
           ve1/bin/chart-pr-review --verify-user=${{ github.actor }} --pr-number=${{ github.event.number }}
 
       - name: "Comment pr review error [1]"
-<<<<<<< HEAD
-        uses: mshick/add-pr-comment@v1
-        with:
-          message: |
-            PR review has been failed with an error. ${{ steps.verifypr.outputs.exit_code }}
-=======
         if: steps.verifypr.conclusion == 'failure'
         uses: mshick/add-pr-comment@v1
         with:
           message: |
             PR review has been failed with an error. ${{ steps.verifypr.outputs }}
->>>>>>> 7052beff
           repo-token: ${{ secrets.GITHUB_TOKEN }}
           repo-token-user-login: 'github-actions[bot]' # The user.login for temporary GitHub tokens
           allow-repeats: true # This is the default