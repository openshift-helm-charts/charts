--- conflicted
+++ resolved
@@ -26,11 +26,7 @@
           cd scripts && ../ve1/bin/python3 setup.py install && cd ..
           ve1/bin/chart-pr-review --verify-user=${{ github.actor }} --pr-number=${{ github.event.number }}
 
-<<<<<<< HEAD
-      - name: "Comment pr review error [1]"
-=======
       - name: "Comment pr review error"
->>>>>>> 540b7660
         if: steps.verifypr.outcome == 'failure'
         uses: mshick/add-pr-comment@v1
         with:
